--- conflicted
+++ resolved
@@ -164,10 +164,6 @@
         <!-- This activity acts as a trampoline to the new Gallery activity,
              so that existing shortcuts are preserved. -->
         <activity android:name="com.android.gallery3d.app.Gallery"
-<<<<<<< HEAD
-            android:excludeFromRecents="true"
-=======
->>>>>>> 38ef95e0
             android:theme="@style/android:Theme.NoDisplay">
             <intent-filter>
                 <action android:name="android.intent.action.MAIN" />
