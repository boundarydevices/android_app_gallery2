/*
 * Copyright (C) 2013 The Android Open Source Project
 *
 * Licensed under the Apache License, Version 2.0 (the "License");
 * you may not use this file except in compliance with the License.
 * You may obtain a copy of the License at
 *
 *      http://www.apache.org/licenses/LICENSE-2.0
 *
 * Unless required by applicable law or agreed to in writing, software
 * distributed under the License is distributed on an "AS IS" BASIS,
 * WITHOUT WARRANTIES OR CONDITIONS OF ANY KIND, either express or implied.
 * See the License for the specific language governing permissions and
 * limitations under the License.
 */

package com.android.gallery3d.filtershow.imageshow;

import android.content.Context;
import android.content.res.Resources;
import android.graphics.Bitmap;
import android.graphics.Canvas;
import android.graphics.Matrix;
import android.graphics.Paint;
import android.graphics.RectF;
import android.graphics.drawable.Drawable;
import android.util.AttributeSet;
import android.util.Log;
import android.view.MotionEvent;

import com.android.gallery3d.R;
import com.android.gallery3d.filtershow.crop.CropDrawingUtils;
import com.android.gallery3d.filtershow.crop.CropMath;
import com.android.gallery3d.filtershow.crop.CropObject;
import com.android.gallery3d.filtershow.editors.EditorCrop;
import com.android.gallery3d.filtershow.filters.FilterCropRepresentation;
import com.android.gallery3d.filtershow.imageshow.GeometryMathUtils.GeometryHolder;

public class ImageCrop extends ImageShow {
    private static final String TAG = ImageCrop.class.getSimpleName();
    private RectF mImageBounds = new RectF();
    private RectF mScreenCropBounds = new RectF();
    private Paint mPaint = new Paint();
    private CropObject mCropObj = null;
    private GeometryHolder mGeometry = new GeometryHolder();
    private GeometryHolder mUpdateHolder = new GeometryHolder();
    private Drawable mCropIndicator;
    private int mIndicatorSize;
    private boolean mMovingBlock = false;
    private Matrix mDisplayMatrix = null;
    private Matrix mDisplayCropMatrix = null;
    private Matrix mDisplayMatrixInverse = null;
    private float mPrevX = 0;
    private float mPrevY = 0;
    private int mMinSideSize = 90;
    private int mTouchTolerance = 40;
    private enum Mode {
        NONE, MOVE
    }
    private Mode mState = Mode.NONE;
    private boolean mValidDraw = false;
    FilterCropRepresentation mLocalRep = new FilterCropRepresentation();
    EditorCrop mEditorCrop;

    public ImageCrop(Context context) {
        super(context);
        setup(context);
    }

    public ImageCrop(Context context, AttributeSet attrs) {
        super(context, attrs);
        setup(context);
    }

    public ImageCrop(Context context, AttributeSet attrs, int defStyle) {
        super(context, attrs, defStyle);
        setup(context);
    }

    private void setup(Context context) {
        Resources rsc = context.getResources();
        mCropIndicator = rsc.getDrawable(R.drawable.camera_crop);
        mIndicatorSize = (int) rsc.getDimension(R.dimen.crop_indicator_size);
        mMinSideSize = (int) rsc.getDimension(R.dimen.crop_min_side);
        mTouchTolerance = (int) rsc.getDimension(R.dimen.crop_touch_tolerance);
    }

    public void setFilterCropRepresentation(FilterCropRepresentation crop) {
        mLocalRep = (crop == null) ? new FilterCropRepresentation() : crop;
        GeometryMathUtils.initializeHolder(mUpdateHolder, mLocalRep);
        mValidDraw = true;
    }

    public FilterCropRepresentation getFinalRepresentation() {
        return mLocalRep;
    }

    private void internallyUpdateLocalRep(RectF crop, RectF image) {
        FilterCropRepresentation
                .findNormalizedCrop(crop, (int) image.width(), (int) image.height());
        mGeometry.crop.set(crop);
        mUpdateHolder.set(mGeometry);
        mLocalRep.setCrop(crop);
    }

    @Override
    public boolean onTouchEvent(MotionEvent event) {
        float x = event.getX();
        float y = event.getY();
        if (mDisplayMatrix == null || mDisplayMatrixInverse == null) {
            return true;
        }
        float[] touchPoint = {
                x, y
        };
        mDisplayMatrixInverse.mapPoints(touchPoint);
        x = touchPoint[0];
        y = touchPoint[1];
        switch (event.getActionMasked()) {
            case (MotionEvent.ACTION_DOWN):
                if (mState == Mode.NONE) {
                    if (!mCropObj.selectEdge(x, y)) {
                        mMovingBlock = mCropObj.selectEdge(CropObject.MOVE_BLOCK);
                    }
                    mPrevX = x;
                    mPrevY = y;
                    mState = Mode.MOVE;
                }
                break;
            case (MotionEvent.ACTION_UP):
                if (mState == Mode.MOVE) {
                    mCropObj.selectEdge(CropObject.MOVE_NONE);
                    mMovingBlock = false;
                    mPrevX = x;
                    mPrevY = y;
                    mState = Mode.NONE;
                    internallyUpdateLocalRep(mCropObj.getInnerBounds(), mCropObj.getOuterBounds());
                }
                break;
            case (MotionEvent.ACTION_MOVE):
                if (mState == Mode.MOVE) {
                    float dx = x - mPrevX;
                    float dy = y - mPrevY;
                    mCropObj.moveCurrentSelection(dx, dy);
                    mPrevX = x;
                    mPrevY = y;
                }
                break;
            default:
                break;
        }
        invalidate();
        return true;
    }

    private void clearDisplay() {
        mDisplayMatrix = null;
        mDisplayMatrixInverse = null;
        invalidate();
    }

    public void applyFreeAspect() {
        mCropObj.unsetAspectRatio();
        invalidate();
    }

    public void applyOriginalAspect() {
        RectF outer = mCropObj.getOuterBounds();
        float w = outer.width();
        float h = outer.height();
        if (w > 0 && h > 0) {
            applyAspect(w, h);
            mCropObj.resetBoundsTo(outer, outer);
            internallyUpdateLocalRep(mCropObj.getInnerBounds(), mCropObj.getOuterBounds());
        } else {
            Log.w(TAG, "failed to set aspect ratio original");
        }
        invalidate();
    }

    public void applyAspect(float x, float y) {
        if (x <= 0 || y <= 0) {
            throw new IllegalArgumentException("Bad arguments to applyAspect");
        }
        // If we are rotated by 90 degrees from horizontal, swap x and y
        if (GeometryMathUtils.needsDimensionSwap(mGeometry.rotation)) {
            float tmp = x;
            x = y;
            y = tmp;
        }
        if (!mCropObj.setInnerAspectRatio(x, y)) {
            Log.w(TAG, "failed to set aspect ratio");
        }
        internallyUpdateLocalRep(mCropObj.getInnerBounds(), mCropObj.getOuterBounds());
        invalidate();
    }

    /**
     * Rotates first d bits in integer x to the left some number of times.
     */
    private int bitCycleLeft(int x, int times, int d) {
        int mask = (1 << d) - 1;
        int mout = x & mask;
        times %= d;
        int hi = mout >> (d - times);
        int low = (mout << times) & mask;
        int ret = x & ~mask;
        ret |= low;
        ret |= hi;
        return ret;
    }

    /**
     * Find the selected edge or corner in screen coordinates.
     */
    private int decode(int movingEdges, float rotation) {
        int rot = CropMath.constrainedRotation(rotation);
        switch (rot) {
            case 90:
                return bitCycleLeft(movingEdges, 1, 4);
            case 180:
                return bitCycleLeft(movingEdges, 2, 4);
            case 270:
                return bitCycleLeft(movingEdges, 3, 4);
            default:
                return movingEdges;
        }
    }

    private void forceStateConsistency() {
        MasterImage master = MasterImage.getImage();
        Bitmap image = master.getFiltersOnlyImage();
        int width = image.getWidth();
        int height = image.getHeight();
        if (mCropObj == null || !mUpdateHolder.equals(mGeometry)
                || mImageBounds.width() != width || mImageBounds.height() != height
                || !mLocalRep.getCrop().equals(mUpdateHolder.crop)) {
            mImageBounds.set(0, 0, width, height);
            mGeometry.set(mUpdateHolder);
            mLocalRep.setCrop(mUpdateHolder.crop);
            RectF scaledCrop = new RectF(mUpdateHolder.crop);
            FilterCropRepresentation.findScaledCrop(scaledCrop, width, height);
            mCropObj = new CropObject(mImageBounds, scaledCrop, (int) mUpdateHolder.straighten);
            mState = Mode.NONE;
            clearDisplay();
        }
    }

    @Override
    protected void onSizeChanged(int w, int h, int oldw, int oldh) {
        super.onSizeChanged(w, h, oldw, oldh);
        clearDisplay();
    }

    @Override
    public void onDraw(Canvas canvas) {
        Bitmap bitmap = MasterImage.getImage().getFiltersOnlyImage();
        if (bitmap == null) {
            MasterImage.getImage().invalidateFiltersOnly();
        }
        if (!mValidDraw || bitmap == null) {
            return;
        }
        forceStateConsistency();
        mImageBounds.set(0, 0, bitmap.getWidth(), bitmap.getHeight());
        // If display matrix doesn't exist, create it and its dependencies
        if (mDisplayCropMatrix == null || mDisplayMatrix == null || mDisplayMatrixInverse == null) {
<<<<<<< HEAD
=======
            mCropObj.unsetAspectRatio();
>>>>>>> 38ef95e0
            mDisplayMatrix = GeometryMathUtils.getFullGeometryToScreenMatrix(mGeometry,
                    bitmap.getWidth(), bitmap.getHeight(), canvas.getWidth(), canvas.getHeight());
            float straighten = mGeometry.straighten;
            mGeometry.straighten = 0;
            mDisplayCropMatrix = GeometryMathUtils.getFullGeometryToScreenMatrix(mGeometry,
                    bitmap.getWidth(), bitmap.getHeight(), canvas.getWidth(), canvas.getHeight());
            mGeometry.straighten = straighten;
            mDisplayMatrixInverse = new Matrix();
            mDisplayMatrixInverse.reset();
            if (!mDisplayCropMatrix.invert(mDisplayMatrixInverse)) {
                Log.w(TAG, "could not invert display matrix");
                mDisplayMatrixInverse = null;
                return;
            }
            // Scale min side and tolerance by display matrix scale factor
            mCropObj.setMinInnerSideSize(mDisplayMatrixInverse.mapRadius(mMinSideSize));
            mCropObj.setTouchTolerance(mDisplayMatrixInverse.mapRadius(mTouchTolerance));
            // drive Crop engine to clamp to crop bounds
            int[] sides = {CropObject.MOVE_TOP,
                    CropObject.MOVE_BOTTOM,
                    CropObject.MOVE_LEFT,
                    CropObject.MOVE_RIGHT};
            int delta = Math.min(canvas.getWidth(), canvas.getHeight()) / 4;
            int[] dy = {delta, -delta, 0, 0};
            int[] dx = {0, 0, delta, -delta};

            for (int i = 0; i < sides.length; i++) {
                mCropObj.selectEdge(sides[i]);

                mCropObj.moveCurrentSelection(dx[i], dy[i]);
                mCropObj.moveCurrentSelection(-dx[i], -dy[i]);
            }
            mCropObj.selectEdge(CropObject.MOVE_NONE);
        }
        // Draw actual bitmap
        mPaint.reset();
        mPaint.setAntiAlias(true);
        mPaint.setFilterBitmap(true);
        canvas.drawBitmap(bitmap, mDisplayMatrix, mPaint);
        mCropObj.getInnerBounds(mScreenCropBounds);
        RectF outer = mCropObj.getOuterBounds();
        FilterCropRepresentation.findNormalizedCrop(mScreenCropBounds, (int) outer.width(),
                (int) outer.height());
        FilterCropRepresentation.findScaledCrop(mScreenCropBounds, bitmap.getWidth(),
                bitmap.getHeight());
        if (mDisplayCropMatrix.mapRect(mScreenCropBounds)) {
            // Draw crop rect and markers
            CropDrawingUtils.drawCropRect(canvas, mScreenCropBounds);
            CropDrawingUtils.drawShade(canvas, mScreenCropBounds);
            CropDrawingUtils.drawRuleOfThird(canvas, mScreenCropBounds);
            CropDrawingUtils.drawIndicators(canvas, mCropIndicator, mIndicatorSize,
                    mScreenCropBounds, mCropObj.isFixedAspect(),
                    decode(mCropObj.getSelectState(), mGeometry.rotation.value()));
        }
    }

    public void setEditor(EditorCrop editorCrop) {
        mEditorCrop = editorCrop;
    }
}<|MERGE_RESOLUTION|>--- conflicted
+++ resolved
@@ -265,10 +265,7 @@
         mImageBounds.set(0, 0, bitmap.getWidth(), bitmap.getHeight());
         // If display matrix doesn't exist, create it and its dependencies
         if (mDisplayCropMatrix == null || mDisplayMatrix == null || mDisplayMatrixInverse == null) {
-<<<<<<< HEAD
-=======
             mCropObj.unsetAspectRatio();
->>>>>>> 38ef95e0
             mDisplayMatrix = GeometryMathUtils.getFullGeometryToScreenMatrix(mGeometry,
                     bitmap.getWidth(), bitmap.getHeight(), canvas.getWidth(), canvas.getHeight());
             float straighten = mGeometry.straighten;
