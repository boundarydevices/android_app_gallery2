/*
 * Copyright (C) 2010 The Android Open Source Project
 *
 * Licensed under the Apache License, Version 2.0 (the "License");
 * you may not use this file except in compliance with the License.
 * You may obtain a copy of the License at
 *
 *      http://www.apache.org/licenses/LICENSE-2.0
 *
 * Unless required by applicable law or agreed to in writing, software
 * distributed under the License is distributed on an "AS IS" BASIS,
 * WITHOUT WARRANTIES OR CONDITIONS OF ANY KIND, either express or implied.
 * See the License for the specific language governing permissions and
 * limitations under the License.
 */

package com.android.gallery3d.util;

import android.annotation.TargetApi;
import android.content.ActivityNotFoundException;
import android.content.ComponentName;
import android.content.Context;
import android.content.Intent;
import android.content.SharedPreferences;
import android.content.pm.PackageManager;
import android.content.pm.ResolveInfo;
import android.content.res.Resources;
import android.graphics.Color;
import android.net.Uri;
import android.os.ConditionVariable;
import android.os.Environment;
import android.os.StatFs;
import android.preference.PreferenceManager;
import android.provider.MediaStore;
import android.util.DisplayMetrics;
import android.util.Log;
import android.view.WindowManager;

import com.android.gallery3d.R;
import com.android.gallery3d.app.GalleryActivity;
import com.android.gallery3d.app.PackagesMonitor;
import com.android.gallery3d.common.ApiHelper;
import com.android.gallery3d.data.DataManager;
import com.android.gallery3d.data.MediaItem;
import com.android.gallery3d.ui.TiledScreenNail;
import com.android.gallery3d.util.IntentHelper;
import com.android.gallery3d.util.ThreadPool.CancelListener;
import com.android.gallery3d.util.ThreadPool.JobContext;

import java.io.File;
import java.util.Arrays;
import java.util.List;
import java.util.Locale;

public class GalleryUtils {
    private static final String TAG = "GalleryUtils";
    private static final String MAPS_PACKAGE_NAME = "com.google.android.apps.maps";
    private static final String MAPS_CLASS_NAME = "com.google.android.maps.MapsActivity";
    private static final String CAMERA_LAUNCHER_NAME = "com.android.camera.CameraLauncher";

    public static final String MIME_TYPE_IMAGE = "image/*";
    public static final String MIME_TYPE_VIDEO = "video/*";
    public static final String MIME_TYPE_PANORAMA360 = "application/vnd.google.panorama360+jpg";
    public static final String MIME_TYPE_ALL = "*/*";

    private static final String DIR_TYPE_IMAGE = "vnd.android.cursor.dir/image";
    private static final String DIR_TYPE_VIDEO = "vnd.android.cursor.dir/video";

    private static final String PREFIX_PHOTO_EDITOR_UPDATE = "editor-update-";
    private static final String PREFIX_HAS_PHOTO_EDITOR = "has-editor-";

    private static final String KEY_CAMERA_UPDATE = "camera-update";
    private static final String KEY_HAS_CAMERA = "has-camera";

    private static float sPixelDensity = -1f;
    private static boolean sCameraAvailableInitialized = false;
    private static boolean sCameraAvailable;

    public static void initialize(Context context) {
        DisplayMetrics metrics = new DisplayMetrics();
        WindowManager wm = (WindowManager)
                context.getSystemService(Context.WINDOW_SERVICE);
        wm.getDefaultDisplay().getMetrics(metrics);
        sPixelDensity = metrics.density;
        Resources r = context.getResources();
        TiledScreenNail.setPlaceholderColor(r.getColor(
                R.color.bitmap_screennail_placeholder));
        initializeThumbnailSizes(metrics, r);
    }

    private static void initializeThumbnailSizes(DisplayMetrics metrics, Resources r) {
        int maxPixels = Math.max(metrics.heightPixels, metrics.widthPixels);

        // For screen-nails, we never need to completely fill the screen
        MediaItem.setThumbnailSizes(maxPixels / 2, maxPixels / 5);
        TiledScreenNail.setMaxSide(maxPixels / 2);
    }

    public static float[] intColorToFloatARGBArray(int from) {
        return new float[] {
            Color.alpha(from) / 255f,
            Color.red(from) / 255f,
            Color.green(from) / 255f,
            Color.blue(from) / 255f
        };
    }

    public static float dpToPixel(float dp) {
        return sPixelDensity * dp;
    }

    public static int dpToPixel(int dp) {
        return Math.round(dpToPixel((float) dp));
    }

    public static int meterToPixel(float meter) {
        // 1 meter = 39.37 inches, 1 inch = 160 dp.
        return Math.round(dpToPixel(meter * 39.37f * 160));
    }

    public static byte[] getBytes(String in) {
        byte[] result = new byte[in.length() * 2];
        int output = 0;
        for (char ch : in.toCharArray()) {
            result[output++] = (byte) (ch & 0xFF);
            result[output++] = (byte) (ch >> 8);
        }
        return result;
    }

    // Below are used the detect using database in the render thread. It only
    // works most of the time, but that's ok because it's for debugging only.

    private static volatile Thread sCurrentThread;
    private static volatile boolean sWarned;

    public static void setRenderThread() {
        sCurrentThread = Thread.currentThread();
    }

    public static void assertNotInRenderThread() {
        if (!sWarned) {
            if (Thread.currentThread() == sCurrentThread) {
                sWarned = true;
                Log.w(TAG, new Throwable("Should not do this in render thread"));
            }
        }
    }

    private static final double RAD_PER_DEG = Math.PI / 180.0;
    private static final double EARTH_RADIUS_METERS = 6367000.0;

    public static double fastDistanceMeters(double latRad1, double lngRad1,
            double latRad2, double lngRad2) {
       if ((Math.abs(latRad1 - latRad2) > RAD_PER_DEG)
             || (Math.abs(lngRad1 - lngRad2) > RAD_PER_DEG)) {
           return accurateDistanceMeters(latRad1, lngRad1, latRad2, lngRad2);
       }
       // Approximate sin(x) = x.
       double sineLat = (latRad1 - latRad2);

       // Approximate sin(x) = x.
       double sineLng = (lngRad1 - lngRad2);

       // Approximate cos(lat1) * cos(lat2) using
       // cos((lat1 + lat2)/2) ^ 2
       double cosTerms = Math.cos((latRad1 + latRad2) / 2.0);
       cosTerms = cosTerms * cosTerms;
       double trigTerm = sineLat * sineLat + cosTerms * sineLng * sineLng;
       trigTerm = Math.sqrt(trigTerm);

       // Approximate arcsin(x) = x
       return EARTH_RADIUS_METERS * trigTerm;
    }

    public static double accurateDistanceMeters(double lat1, double lng1,
            double lat2, double lng2) {
        double dlat = Math.sin(0.5 * (lat2 - lat1));
        double dlng = Math.sin(0.5 * (lng2 - lng1));
        double x = dlat * dlat + dlng * dlng * Math.cos(lat1) * Math.cos(lat2);
        return (2 * Math.atan2(Math.sqrt(x), Math.sqrt(Math.max(0.0,
                1.0 - x)))) * EARTH_RADIUS_METERS;
    }


    public static final double toMile(double meter) {
        return meter / 1609;
    }

    // For debugging, it will block the caller for timeout millis.
    public static void fakeBusy(JobContext jc, int timeout) {
        final ConditionVariable cv = new ConditionVariable();
        jc.setCancelListener(new CancelListener() {
            @Override
            public void onCancel() {
                cv.open();
            }
        });
        cv.block(timeout);
        jc.setCancelListener(null);
    }

    public static boolean isEditorAvailable(Context context, String mimeType) {
        int version = PackagesMonitor.getPackagesVersion(context);

        String updateKey = PREFIX_PHOTO_EDITOR_UPDATE + mimeType;
        String hasKey = PREFIX_HAS_PHOTO_EDITOR + mimeType;

        SharedPreferences prefs = PreferenceManager.getDefaultSharedPreferences(context);
        if (prefs.getInt(updateKey, 0) != version) {
            PackageManager packageManager = context.getPackageManager();
            List<ResolveInfo> infos = packageManager.queryIntentActivities(
                    new Intent(Intent.ACTION_EDIT).setType(mimeType), 0);
            prefs.edit().putInt(updateKey, version)
                        .putBoolean(hasKey, !infos.isEmpty())
                        .commit();
        }

        return prefs.getBoolean(hasKey, true);
    }

    public static boolean isAnyCameraAvailable(Context context) {
        int version = PackagesMonitor.getPackagesVersion(context);
        SharedPreferences prefs = PreferenceManager.getDefaultSharedPreferences(context);
        if (prefs.getInt(KEY_CAMERA_UPDATE, 0) != version) {
            PackageManager packageManager = context.getPackageManager();
            List<ResolveInfo> infos = packageManager.queryIntentActivities(
                    new Intent(MediaStore.INTENT_ACTION_STILL_IMAGE_CAMERA), 0);
            prefs.edit().putInt(KEY_CAMERA_UPDATE, version)
                        .putBoolean(KEY_HAS_CAMERA, !infos.isEmpty())
                        .commit();
        }
        return prefs.getBoolean(KEY_HAS_CAMERA, true);
    }

    public static boolean isCameraAvailable(Context context) {
        if (sCameraAvailableInitialized) return sCameraAvailable;
        PackageManager pm = context.getPackageManager();
        Intent cameraIntent = IntentHelper.getCameraIntent(context);
        List<ResolveInfo> apps = pm.queryIntentActivities(cameraIntent, 0);
        sCameraAvailableInitialized = true;
<<<<<<< HEAD
        sCameraAvailable =
           (state == PackageManager.COMPONENT_ENABLED_STATE_DEFAULT)
           || (state == PackageManager.COMPONENT_ENABLED_STATE_ENABLED);
=======
        sCameraAvailable = !apps.isEmpty();
>>>>>>> 38ef95e0
        return sCameraAvailable;
    }

    public static void startCameraActivity(Context context) {
        Intent intent = new Intent(MediaStore.INTENT_ACTION_STILL_IMAGE_CAMERA)
                .setFlags(Intent.FLAG_ACTIVITY_CLEAR_TOP
                        | Intent.FLAG_ACTIVITY_NEW_TASK);
        try {
            context.startActivity(intent);
        } catch (ActivityNotFoundException e) {
            // This will only occur if Camera was disabled while Gallery is open
            // since we cache our availability check. Just abort the attempt.
            Log.e(TAG, "Camera activity previously detected but cannot be found", e);
        }
    }

    public static void startGalleryActivity(Context context) {
        Intent intent = new Intent(context, GalleryActivity.class)
                .setFlags(Intent.FLAG_ACTIVITY_CLEAR_TOP
                | Intent.FLAG_ACTIVITY_NEW_TASK);
        context.startActivity(intent);
    }

    public static boolean isValidLocation(double latitude, double longitude) {
        // TODO: change || to && after we fix the default location issue
        return (latitude != MediaItem.INVALID_LATLNG || longitude != MediaItem.INVALID_LATLNG);
    }

    public static String formatLatitudeLongitude(String format, double latitude,
            double longitude) {
        // We need to specify the locale otherwise it may go wrong in some language
        // (e.g. Locale.FRENCH)
        return String.format(Locale.ENGLISH, format, latitude, longitude);
    }

    public static void showOnMap(Context context, double latitude, double longitude) {
        try {
            // We don't use "geo:latitude,longitude" because it only centers
            // the MapView to the specified location, but we need a marker
            // for further operations (routing to/from).
            // The q=(lat, lng) syntax is suggested by geo-team.
            String uri = formatLatitudeLongitude("http://maps.google.com/maps?f=q&q=(%f,%f)",
                    latitude, longitude);
            ComponentName compName = new ComponentName(MAPS_PACKAGE_NAME,
                    MAPS_CLASS_NAME);
            Intent mapsIntent = new Intent(Intent.ACTION_VIEW,
                    Uri.parse(uri)).setComponent(compName);
            context.startActivity(mapsIntent);
        } catch (ActivityNotFoundException e) {
            // Use the "geo intent" if no GMM is installed
            Log.e(TAG, "GMM activity not found!", e);
            String url = formatLatitudeLongitude("geo:%f,%f", latitude, longitude);
            Intent mapsIntent = new Intent(Intent.ACTION_VIEW, Uri.parse(url));
            context.startActivity(mapsIntent);
        }
    }

    public static void setViewPointMatrix(
            float matrix[], float x, float y, float z) {
        // The matrix is
        // -z,  0,  x,  0
        //  0, -z,  y,  0
        //  0,  0,  1,  0
        //  0,  0,  1, -z
        Arrays.fill(matrix, 0, 16, 0);
        matrix[0] = matrix[5] = matrix[15] = -z;
        matrix[8] = x;
        matrix[9] = y;
        matrix[10] = matrix[11] = 1;
    }

    public static int getBucketId(String path) {
        return path.toLowerCase().hashCode();
    }

    // Return the local path that matches the given bucketId. If no match is
    // found, return null
    public static String searchDirForPath(File dir, int bucketId) {
        File[] files = dir.listFiles();
        if (files != null) {
            for (File file : files) {
                if (file.isDirectory()) {
                    String path = file.getAbsolutePath();
                    if (GalleryUtils.getBucketId(path) == bucketId) {
                        return path;
                    } else {
                        path = searchDirForPath(file, bucketId);
                        if (path != null) return path;
                    }
                }
            }
        }
        return null;
    }

    // Returns a (localized) string for the given duration (in seconds).
    public static String formatDuration(final Context context, int duration) {
        int h = duration / 3600;
        int m = (duration - h * 3600) / 60;
        int s = duration - (h * 3600 + m * 60);
        String durationValue;
        if (h == 0) {
            durationValue = String.format(context.getString(R.string.details_ms), m, s);
        } else {
            durationValue = String.format(context.getString(R.string.details_hms), h, m, s);
        }
        return durationValue;
    }

    @TargetApi(ApiHelper.VERSION_CODES.HONEYCOMB)
    public static int determineTypeBits(Context context, Intent intent) {
        int typeBits = 0;
        String type = intent.resolveType(context);

        if (MIME_TYPE_ALL.equals(type)) {
            typeBits = DataManager.INCLUDE_ALL;
        } else if (MIME_TYPE_IMAGE.equals(type) ||
                DIR_TYPE_IMAGE.equals(type)) {
            typeBits = DataManager.INCLUDE_IMAGE;
        } else if (MIME_TYPE_VIDEO.equals(type) ||
                DIR_TYPE_VIDEO.equals(type)) {
            typeBits = DataManager.INCLUDE_VIDEO;
        } else {
            typeBits = DataManager.INCLUDE_ALL;
        }

        if (ApiHelper.HAS_INTENT_EXTRA_LOCAL_ONLY) {
            if (intent.getBooleanExtra(Intent.EXTRA_LOCAL_ONLY, false)) {
                typeBits |= DataManager.INCLUDE_LOCAL_ONLY;
            }
        }

        return typeBits;
    }

    public static int getSelectionModePrompt(int typeBits) {
        if ((typeBits & DataManager.INCLUDE_VIDEO) != 0) {
            return (typeBits & DataManager.INCLUDE_IMAGE) == 0
                    ? R.string.select_video
                    : R.string.select_item;
        }
        return R.string.select_image;
    }

    public static boolean hasSpaceForSize(long size) {
        String state = Environment.getExternalStorageState();
        if (!Environment.MEDIA_MOUNTED.equals(state)) {
            return false;
        }

        String path = Environment.getExternalStorageDirectory().getPath();
        try {
            StatFs stat = new StatFs(path);
            return stat.getAvailableBlocks() * (long) stat.getBlockSize() > size;
        } catch (Exception e) {
            Log.i(TAG, "Fail to access external storage", e);
        }
        return false;
    }

    public static boolean isPanorama(MediaItem item) {
        if (item == null) return false;
        int w = item.getWidth();
        int h = item.getHeight();
        return (h > 0 && w / h >= 2);
    }
}<|MERGE_RESOLUTION|>--- conflicted
+++ resolved
@@ -239,13 +239,7 @@
         Intent cameraIntent = IntentHelper.getCameraIntent(context);
         List<ResolveInfo> apps = pm.queryIntentActivities(cameraIntent, 0);
         sCameraAvailableInitialized = true;
-<<<<<<< HEAD
-        sCameraAvailable =
-           (state == PackageManager.COMPONENT_ENABLED_STATE_DEFAULT)
-           || (state == PackageManager.COMPONENT_ENABLED_STATE_ENABLED);
-=======
         sCameraAvailable = !apps.isEmpty();
->>>>>>> 38ef95e0
         return sCameraAvailable;
     }
 
